--- conflicted
+++ resolved
@@ -3,8 +3,4 @@
 .DS_Store
 .env
 results
-<<<<<<< HEAD
-input.csv
-=======
-input
->>>>>>> 73d9d053
+input