import os

os.environ["CUDA_VISIBLE_DEVICES"] = "1"
os.environ["WORLD_SIZE"] = "1"

import logging
import textwrap
from tqdm import tqdm
import nltk
import random
from nltk.tokenize import sent_tokenize
from pipeline_builder import PipeLineBuilder
from oracle import Oracle

from utils import save_to_csv

log = logging.getLogger(__name__)

class TextMutator:    
    """
    This class is responsible for loading and initializing an LLM with specified parameters. 
    It also provides methods for mutating a text in a 1- or 2-step process. 

    Parameters:
    - model_name_or_path (str): The name or path of the model to be loaded. Default is "TheBloke/Mixtral-8x7B-Instruct-v0.1-GPTQ".
    - revision (str): The specific model revision to use. Default is "main". 
        - NOTE: Use "gptq-3bit-128g-actorder_True" for the 3-bit version. However, current tests show 4x worse inference time.
    - max_new_tokens (int): The maximum number of new tokens to be generated in a single inference. Default is 1024.
    - do_sample (bool): If True, sampling is used for generating tokens. If False, deterministic decoding is used. Default is True.
    - temperature (float): The sampling temperature for token generation. Higher values lead to more randomness. Default is 0.7.
    - top_p (float): The nucleus sampling probability. Keeps the cumulative probability for the most likely tokens to this threshold. Default is 0.95.
    - top_k (int): The number of highest probability vocabulary tokens to keep for top-k-filtering. Default is 40.
    - repetition_penalty (float): The penalty applied to repeated tokens. Values >1 discourage repetition. Default is 1.1.
    - cache_dir (str): The directory where the model cache is stored. Default is "./.cache/".
        - NOTE: The default dir is stored to network attached storage (NAS) and NAS is very slow for model loading. 
                However NAS has more room for LLMs. Store locally to dramatically decrease load time. 
    """
    def __init__(self, cfg, watermarker, quality_oracle):

        self.cfg = cfg
        self.pipe = PipeLineBuilder(cfg)
        self.watermarker = watermarker
        self.quality_oracle = quality_oracle

        # Check if NLTK data is downloaded, if not, download it
        try:
            nltk.data.find('tokenizers/punkt')
        except LookupError:
            nltk.download('punkt')

    def generate_text(self, prompt):
        # Process the input text
        prompt_template = f'[INST] {prompt} [/INST]'
        return self.pipe(prompt_template)[0]['generated_text'].replace(prompt_template, "").strip()

    def mutate_1_step(self, text):
        # Combined prompt for creative alteration and consistency adjustment
        combined_prompt = (
            "Select a sentence at random from this text, rewrite it in a creative way, "
            "and then apply the minimal amount of edits to the rest of the text to be ",
            f"consistent with the newly introduced change: '{text}'"
        )

        # Generate the modified text
        modified_text = self.generate_text(combined_prompt)
        return modified_text

    def creatively_alter_sentence(self, text):
        # Use NLTK to split the text into sentences
        sentences = sent_tokenize(text)
        # Randomly select a sentence
        selected_sentence = random.choice(sentences)

        # Generate a creative variation of the sentence
        # creative_prompt = f"Rewrite this sentence creatively: '{selected_sentence}'"
        creative_prompt = f"Paraphrase this sentence: '{selected_sentence}'"
        creative_variation = self.generate_text(creative_prompt)

        # Replace the original sentence with its creative variation
        sentences[sentences.index(selected_sentence)] = creative_variation
        return ' '.join(sentences)
    
    def detect_watermark(self, text):
        score = self.watermark_detector.detect(text)
        z_score = score['z_score']
        log.info(f"Current z-score: {z_score}")
        return z_score, score['prediction']

    def adjust_for_consistency(self, creative_text):
        # Generate minimal changes for consistency
        consistency_prompt = f"Make minimal edits to this text for consistency and quality: '{creative_text}'"
        adjusted_text = self.generate_text(consistency_prompt)
        return adjusted_text

    def mutate_2_step(self, text):
        # Step 1: Creatively alter a random sentence
        text_with_creative_sentence = self.creatively_alter_sentence(text)

        # Step 2: Adjust the rest of the text for consistency
        final_text = self.adjust_for_consistency(text_with_creative_sentence)

        return final_text
    
<<<<<<< HEAD
    def mutate_with_quality_control(self, text):
=======
    def mutate_with_quality_control(self, text, oracle, num_steps=50):
>>>>>>> 57b351e8
        """
        Mutate the text for a given number of steps with quality control.
        """
        perturbation_attemps = 0
        successful_perturbations = 0

        patience = 0
        
        # Prepare the filename for logging
        save_path = self.cfg.save_name.replace("{time_stamp}", int(time.time()))
        
        initial_state = [{
            "step_num": -1, 
            "text": text, 
            "quality_score" : -1, 
            "quality_maintained": quality_maintained,
            "z_score": -1,
            "watermark_detected": -1
        }]
        
        save_to_csv(initial_state, save_path)
        
        for step_num in tqdm(range(self.cfg.num_steps)):

            if patience > self.cfg.patience: # exit after too many failed perturbations
                log.info("Mixing patience exceeded. Exiting.")
                break

            mutated_text = self.mutate_2_step(text)
<<<<<<< HEAD
            perturbation_attemps += 1
            z_score, watermark_detected = self.detect_watermark(mutated_text)
            quality_maintained = self.quality_oracle.maintain_quality(mutated_text, model="gpt-4")
=======
            self.perturbation_attemps += 1
            z_score, prediction = self.detect_watermark(mutated_text)
            quality_maintained = oracle.maintain_quality(mutated_text, model="gpt-3.5")
>>>>>>> 57b351e8
            
            # Add perturbation statistics
            perturbation_stats = [{
                "step_num": step_num, 
                "text": mutated_text, 
                "quality_score" : self.quality_oracle.latest_mean_score, 
                "quality_maintained": quality_maintained,
                "z_score": z_score,
                "watermark_detected": watermark_detected
            }]
            
            save_to_csv(perturbation_stats, save_path)
            
            if quality_maintained:
                text = mutated_text
                patience = 0 # reset patience after successful perturbation
<<<<<<< HEAD
                successful_perturbations += 1
=======
                self.successful_perturbations += 1
                print("SUCCESSFUL PERTURBATION!")
>>>>>>> 57b351e8
                
                # If watermark is no longer detected, we're done.
                if not watermark_detected:
                    print("Watermark not detected. Attack successful.")
                    return text
            else:
                # If quality is not maintained, increment patience and retry the mutation process
                patience += 1
                continue
        return text

if __name__ == "__main__":

    import time

    # Example usage
    # args = get_cmd_args()
    text_mutator = TextMutator()
    original_text = textwrap.dedent("""
        Power is a central theme in J.R.R. Tolkien's The Lord of the Rings series, as it relates to the characters' experiences and choices throughout the story. Power can take many forms, including physical strength, political authority, and magical abilities. However, the most significant form of power in the series is the One Ring, created by Sauron to control and enslave the free peoples of Middle-earth.
        The One Ring represents the ultimate form of power, as it allows its possessor to dominate and rule over the entire world. Sauron's desire for the Ring drives much of the plot, as he seeks to reclaim it and use its power to enslave all of Middle-earth. Other characters, such as Gandalf and Frodo, also become obsessed with the Ring's power, leading them down dangerous paths and ultimately contributing to the destruction of their own kingdoms.
        Throughout the series, Tolkien suggests that power corrupts even the noblest of beings. As Gandalf says, "The greatest danger of the Ring is the corruption of the bearer." This becomes manifest as the characters who possess or covet the Ring become increasingly consumed by its power, losing sight of their original goals and values. Even those who begin with the best intentions, like Boromir, are ultimately undone by the temptation of the Ring's power.
        However, Tolkien also suggests that true power lies not in domination but in selflessness and sacrifice. Characters who reject the idea of using power solely for personal gain or selfish reasons are often the most effective in resisting the darkness of the Ring. For example, Aragorn's refusal to claim the throne or Sauron's rightful place as the Dark Lord illustrates this point. Instead, they embrace a more altruistic view of power, recognizing the importance of serving others and doing good.
        In conclusion, the One Ring symbolizes the corrosive nature of power while highlighting the potential for redemption through selflessness and sacrifice. Through the characters of the Lord of the Rings series, Tolkien demonstrates the various forms of power and their effects on individuals and society. He shows that the pursuit of power for personal gain can lead to corruption, but that true power emerges when one puts the needs of others first.
    """)
    quality_oracle = Oracle(query=None, response=original_text, use_query=True, check_quality=True, use_chat_arena_prompt=True)
    # Timing mutate_with_quality_control
    start_time = time.time()
    mutated_text = text_mutator.mutate_with_quality_control(original_text, quality_oracle)    
    end_time = time.time()
    print("mutated_text"  + "=" * 100)
    print(mutated_text)
    print(f"Perturbation attemps: {text_mutator.perturbation_attemps}")
    print(f"Successful perturbations: {text_mutator.successful_perturbations}")
    print("Execution time for mutate_with_quality_control: {:.2f} seconds".format(end_time - start_time))<|MERGE_RESOLUTION|>--- conflicted
+++ resolved
@@ -101,11 +101,7 @@
 
         return final_text
     
-<<<<<<< HEAD
     def mutate_with_quality_control(self, text):
-=======
-    def mutate_with_quality_control(self, text, oracle, num_steps=50):
->>>>>>> 57b351e8
         """
         Mutate the text for a given number of steps with quality control.
         """
@@ -135,15 +131,9 @@
                 break
 
             mutated_text = self.mutate_2_step(text)
-<<<<<<< HEAD
             perturbation_attemps += 1
             z_score, watermark_detected = self.detect_watermark(mutated_text)
             quality_maintained = self.quality_oracle.maintain_quality(mutated_text, model="gpt-4")
-=======
-            self.perturbation_attemps += 1
-            z_score, prediction = self.detect_watermark(mutated_text)
-            quality_maintained = oracle.maintain_quality(mutated_text, model="gpt-3.5")
->>>>>>> 57b351e8
             
             # Add perturbation statistics
             perturbation_stats = [{
@@ -160,12 +150,8 @@
             if quality_maintained:
                 text = mutated_text
                 patience = 0 # reset patience after successful perturbation
-<<<<<<< HEAD
                 successful_perturbations += 1
-=======
-                self.successful_perturbations += 1
-                print("SUCCESSFUL PERTURBATION!")
->>>>>>> 57b351e8
+                log.info("SUCCESSFUL PERTURBATION!")
                 
                 # If watermark is no longer detected, we're done.
                 if not watermark_detected:
