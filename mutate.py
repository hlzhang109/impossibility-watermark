import os

os.environ["CUDA_VISIBLE_DEVICES"] = "1"
os.environ["WORLD_SIZE"] = "1"

import logging
import textwrap
from tqdm import tqdm
import nltk
import random
import logging
from nltk.tokenize import sent_tokenize
<<<<<<< HEAD
from transformers import AutoModelForCausalLM, AutoTokenizer, pipeline
from oracle import *
import pandas as pd
=======
from pipeline_builder import PipeLineBuilder
from oracle import Oracle
>>>>>>> 1b8fbae0

from utils import save_to_csv

log = logging.getLogger(__name__)

class TextMutator:    
    """
    This class is responsible for loading and initializing an LLM with specified parameters. 
    It also provides methods for mutating a text in a 1- or 2-step process.
    """
<<<<<<< HEAD
    def __init__(self, cfg, quality_oracle, watermarker):

        # Initialize and load the model and tokenizer
        self.model = AutoModelForCausalLM.from_pretrained(
            model_name_or_path=cfg.model_name_or_path,
            cache_dir=cfg.model_cache_dir,
            device_map=cfg.device_map,
            trust_remote_code=cfg.trust_remote_code,
            revision=cfg.revision) 
        self.tokenizer = AutoTokenizer.from_pretrained(
            cfg.model_name_or_path, use_fast=True, cache_dir=cfg.model_cache_dir)

        # Store the pipeline configuration
        self.pipeline_config = {
            "model": self.model,
            "tokenizer": self.tokenizer,
            "max_new_tokens": cfg.max_new_tokens,
            "do_sample": cfg.do_sample,
            "temperature": cfg.temperature,
            "top_p": cfg.top_p,
            "top_k": cfg.top_k,
            "repetition_penalty": cfg.repetition_penalty
        }

        # Create the pipeline
        self.pipe = pipeline("text-generation", **self.pipeline_config)
        
        self.quality_oracle = quality_oracle
        self.watermarker = watermarker
        
        self.perturbation_attemps = 0
        self.successful_perturbations = 0
        
        self.num_steps = cfg.max_steps
=======
    def __init__(self, cfg, watermarker, quality_oracle):

        self.cfg = cfg
        self.pipe = PipeLineBuilder(cfg)
        self.watermarker = watermarker
        self.quality_oracle = quality_oracle
>>>>>>> 1b8fbae0

        # Check if NLTK data is downloaded, if not, download it
        try:
            nltk.data.find('tokenizers/punkt')
        except LookupError:
            nltk.download('punkt')

    def generate_text(self, prompt):
        # Process the input text
        prompt_template = f'[INST] {prompt} [/INST]'
        return self.pipe(prompt_template)[0]['generated_text'].replace(prompt_template, "").strip()

    def mutate_1_step(self, text):
        # Combined prompt for creative alteration and consistency adjustment
        combined_prompt = (
            "Select a sentence at random from this text, rewrite it in a creative way, "
            "and then apply the minimal amount of edits to the rest of the text to be ",
            f"consistent with the newly introduced change: '{text}'"
        )

        # Generate the modified text
        modified_text = self.generate_text(combined_prompt)
        return modified_text

    def creatively_alter_sentence(self, text):
        # Use NLTK to split the text into sentences
        sentences = sent_tokenize(text)
        # Randomly select a sentence
        selected_sentence = random.choice(sentences)

        # Generate a creative variation of the sentence
        # creative_prompt = f"Rewrite this sentence creatively: '{selected_sentence}'"
        creative_prompt = f"Paraphrase this sentence: '{selected_sentence}'"
        creative_variation = self.generate_text(creative_prompt)

        # Replace the original sentence with its creative variation
        sentences[sentences.index(selected_sentence)] = creative_variation
        return ' '.join(sentences)
<<<<<<< HEAD
=======
    
    def detect_watermark(self, text):
        score = self.watermark_detector.detect(text)
        z_score = score['z_score']
        log.info(f"Current z-score: {z_score}")
        return z_score, score['prediction']
>>>>>>> 1b8fbae0

    def adjust_for_consistency(self, creative_text):
        # Generate minimal changes for consistency
        consistency_prompt = f"Make minimal edits to this text for consistency and quality: '{creative_text}'"
        adjusted_text = self.generate_text(consistency_prompt)
        return adjusted_text

    def mutate_2_step(self, text):
        # Step 1: Creatively alter a random sentence
        text_with_creative_sentence = self.creatively_alter_sentence(text)

        # Step 2: Adjust the rest of the text for consistency
        final_text = self.adjust_for_consistency(text_with_creative_sentence)

        return final_text
    
    def mutate_with_quality_control(self, text):
        """
        Mutate the text for a given number of steps with quality control.
        """
        perturbation_attemps = 0
        successful_perturbations = 0

        patience = 0
        
        # Prepare the filename for logging
        save_path = self.cfg.save_name.replace("{time_stamp}", int(time.time()))
        
        initial_state = [{
            "step_num": -1, 
            "text": text, 
            "quality_score" : -1, 
            "quality_maintained": quality_maintained,
            "z_score": -1,
            "watermark_detected": -1
        }]
        
        save_to_csv(initial_state, save_path)
        
        for step_num in tqdm(range(self.cfg.num_steps)):

            if patience > self.cfg.patience: # exit after too many failed perturbations
                log.info("Mixing patience exceeded. Exiting.")
                break

            mutated_text = self.mutate_2_step(text)
            perturbation_attemps += 1
            z_score, watermark_detected = self.detect_watermark(mutated_text)
            quality_maintained = self.quality_oracle.maintain_quality(mutated_text, model="gpt-4")
            
            # Add perturbation statistics
            perturbation_stats = [{
                "step_num": step_num, 
                "text": mutated_text, 
                "quality_score" : self.quality_oracle.latest_mean_score, 
                "quality_maintained": quality_maintained,
                "z_score": z_score,
                "watermark_detected": watermark_detected
            }]
            
            save_to_csv(perturbation_stats, save_path)
            
            if quality_maintained:
                text = mutated_text
                patience = 0 # reset patience after successful perturbation
                successful_perturbations += 1
                log.info("SUCCESSFUL PERTURBATION!")
                
                # If watermark is no longer detected, we're done.
                if not watermark_detected:
                    print("Watermark not detected. Attack successful.")
                    return text
            else:
                # If quality is not maintained, increment patience and retry the mutation process
                patience += 1
                continue
        return text

if __name__ == "__main__":

    import time

    # Example usage
    # args = get_cmd_args()
    text_mutator = TextMutator()
    original_text = textwrap.dedent("""
        Power is a central theme in J.R.R. Tolkien's The Lord of the Rings series, as it relates to the characters' experiences and choices throughout the story. Power can take many forms, including physical strength, political authority, and magical abilities. However, the most significant form of power in the series is the One Ring, created by Sauron to control and enslave the free peoples of Middle-earth.
        The One Ring represents the ultimate form of power, as it allows its possessor to dominate and rule over the entire world. Sauron's desire for the Ring drives much of the plot, as he seeks to reclaim it and use its power to enslave all of Middle-earth. Other characters, such as Gandalf and Frodo, also become obsessed with the Ring's power, leading them down dangerous paths and ultimately contributing to the destruction of their own kingdoms.
        Throughout the series, Tolkien suggests that power corrupts even the noblest of beings. As Gandalf says, "The greatest danger of the Ring is the corruption of the bearer." This becomes manifest as the characters who possess or covet the Ring become increasingly consumed by its power, losing sight of their original goals and values. Even those who begin with the best intentions, like Boromir, are ultimately undone by the temptation of the Ring's power.
        However, Tolkien also suggests that true power lies not in domination but in selflessness and sacrifice. Characters who reject the idea of using power solely for personal gain or selfish reasons are often the most effective in resisting the darkness of the Ring. For example, Aragorn's refusal to claim the throne or Sauron's rightful place as the Dark Lord illustrates this point. Instead, they embrace a more altruistic view of power, recognizing the importance of serving others and doing good.
        In conclusion, the One Ring symbolizes the corrosive nature of power while highlighting the potential for redemption through selflessness and sacrifice. Through the characters of the Lord of the Rings series, Tolkien demonstrates the various forms of power and their effects on individuals and society. He shows that the pursuit of power for personal gain can lead to corruption, but that true power emerges when one puts the needs of others first.
    """)
    quality_oracle = Oracle(query=None, response=original_text, use_query=True, check_quality=True, use_chat_arena_prompt=True)
    # Timing mutate_with_quality_control
    start_time = time.time()
    mutated_text = text_mutator.mutate_with_quality_control(original_text, quality_oracle)    
    end_time = time.time()
    print("mutated_text"  + "=" * 100)
    print(mutated_text)
    print(f"Perturbation attemps: {text_mutator.perturbation_attemps}")
    print(f"Successful perturbations: {text_mutator.successful_perturbations}")
    print("Execution time for mutate_with_quality_control: {:.2f} seconds".format(end_time - start_time))<|MERGE_RESOLUTION|>--- conflicted
+++ resolved
@@ -10,14 +10,8 @@
 import random
 import logging
 from nltk.tokenize import sent_tokenize
-<<<<<<< HEAD
-from transformers import AutoModelForCausalLM, AutoTokenizer, pipeline
-from oracle import *
-import pandas as pd
-=======
 from pipeline_builder import PipeLineBuilder
 from oracle import Oracle
->>>>>>> 1b8fbae0
 
 from utils import save_to_csv
 
@@ -28,49 +22,12 @@
     This class is responsible for loading and initializing an LLM with specified parameters. 
     It also provides methods for mutating a text in a 1- or 2-step process.
     """
-<<<<<<< HEAD
-    def __init__(self, cfg, quality_oracle, watermarker):
-
-        # Initialize and load the model and tokenizer
-        self.model = AutoModelForCausalLM.from_pretrained(
-            model_name_or_path=cfg.model_name_or_path,
-            cache_dir=cfg.model_cache_dir,
-            device_map=cfg.device_map,
-            trust_remote_code=cfg.trust_remote_code,
-            revision=cfg.revision) 
-        self.tokenizer = AutoTokenizer.from_pretrained(
-            cfg.model_name_or_path, use_fast=True, cache_dir=cfg.model_cache_dir)
-
-        # Store the pipeline configuration
-        self.pipeline_config = {
-            "model": self.model,
-            "tokenizer": self.tokenizer,
-            "max_new_tokens": cfg.max_new_tokens,
-            "do_sample": cfg.do_sample,
-            "temperature": cfg.temperature,
-            "top_p": cfg.top_p,
-            "top_k": cfg.top_k,
-            "repetition_penalty": cfg.repetition_penalty
-        }
-
-        # Create the pipeline
-        self.pipe = pipeline("text-generation", **self.pipeline_config)
-        
-        self.quality_oracle = quality_oracle
-        self.watermarker = watermarker
-        
-        self.perturbation_attemps = 0
-        self.successful_perturbations = 0
-        
-        self.num_steps = cfg.max_steps
-=======
     def __init__(self, cfg, watermarker, quality_oracle):
 
         self.cfg = cfg
         self.pipe = PipeLineBuilder(cfg)
         self.watermarker = watermarker
         self.quality_oracle = quality_oracle
->>>>>>> 1b8fbae0
 
         # Check if NLTK data is downloaded, if not, download it
         try:
@@ -109,15 +66,6 @@
         # Replace the original sentence with its creative variation
         sentences[sentences.index(selected_sentence)] = creative_variation
         return ' '.join(sentences)
-<<<<<<< HEAD
-=======
-    
-    def detect_watermark(self, text):
-        score = self.watermark_detector.detect(text)
-        z_score = score['z_score']
-        log.info(f"Current z-score: {z_score}")
-        return z_score, score['prediction']
->>>>>>> 1b8fbae0
 
     def adjust_for_consistency(self, creative_text):
         # Generate minimal changes for consistency
@@ -165,7 +113,7 @@
 
             mutated_text = self.mutate_2_step(text)
             perturbation_attemps += 1
-            z_score, watermark_detected = self.detect_watermark(mutated_text)
+            z_score, watermark_detected = self.watermarker.detect(mutated_text)
             quality_maintained = self.quality_oracle.maintain_quality(mutated_text, model="gpt-4")
             
             # Add perturbation statistics
