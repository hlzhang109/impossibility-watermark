import json
import openai
import os
from dotenv import load_dotenv
import numpy as np
import tiktoken
import random
from time import sleep
import jsonlines
import re
import copy
import transformers
import torch
from pipeline_builder import PipeLineBuilder

DEF_MODEL = "gpt-4"
MODELS = {"gpt-4": "gpt-4", "gpt-3.5": "gpt-3.5-turbo"}
TOKENIZERS  = {model : tiktoken.encoding_for_model(MODELS[model]) for model in MODELS }
load_dotenv(dotenv_path='./.env') # take environment variables from .env with OPENAI_API_TOKEN=<your_key_here>
if os.getenv("OPENAI_API_ENDPOINT"):
    openai.api_base = os.getenv("OPENAI_API_ENDPOINT")
openai.api_key = os.getenv("OPENAI_API_KEY")

def set_seed(seed):
   random.seed(seed)
   np.random.seed(seed)

def hamming_distance(str1, str2):
    if len(str1) != len(str2):
        raise ValueError("Strings must be of the same length")
    distance = 0
    for char1, char2 in zip(str1, str2):
        if char1 != char2:
            distance += 1      
    return distance

def tokens(s, model = DEF_MODEL):
  """Returns tokens of a string.
     Returns two lists, one of strings and the other of integers."""
  tokenizer = TOKENIZERS[model]
  L=tokenizer.encode(s)
  return [str(tokenizer.decode_single_token_bytes(t))[2:-1] for t in L],L

def count_tokens(s, tokenizer, model = DEF_MODEL):
  """Count the number of tokens in a string"""
  return len(tokenizer.encode(s))

def truncate(s,n, model = DEF_MODEL):
  """Truncase to n tokens"""
  tokenizer = TOKENIZERS[model]
  L = tokenizer.encode(s)
  return tokenizer.decode(L[:n])

def tokens2str(tokens, model = DEF_MODEL):
  tokenizer = TOKENIZERS[model]
  """Returns string from tokens (should get the integer tokens)"""
  return tokenizer.decode(tokens)

def read_jsonl(file: str):
    data = []
    with open(file, 'r') as f:
        for line in f:
            data.append(json.loads(line))
    return data

def query_openai(prompt, model="text-davinci-003", max_tokens=512):
    # prompt = instruction+"\n"+query
    response = openai.Completion.create(
        engine=model, # "gpt-3.5-turbo-instruct"
        prompt=prompt,
        temperature=.2,
        max_tokens=max_tokens,
        top_p=1,
        frequency_penalty=0,
        presence_penalty=0,
        # stop=["\n"]
    )
    return response.choices[0].text

def chopped(s,k=30):
  """Chop a string to a shorter representation for prining"""
  if len(s)<=2*k: return(s)
  return f"{s[:k]}...{s[-k:]}"

def chat(message, history = [{"role": "system", "content": "You are a research assistant."}],
         model = "gpt-4", # model is "gpt-3" or "gpt-4"
         return_more = False,  # return also history and response object
         debug=True,  # print message and response
         supress_exception = False,  # supress exception and return None
         retries = 500, # number of times to retry if there is an exception
         tokenizer = None,
         **extra_params # extra parameters for Chat
         ):
  """General routine to send a message to GPT.
     Can take an optional parameter history of messages, and can also return message and history as extra parameter"""
  CONTEXT = {"gpt-4":8192, "gpt-3.5": 4096}
  if tokenizer is None:
    tokenizer = TOKENIZERS[model]
  hist_tokens  = count_tokens(", ".join(D["content"] for D in history), tokenizer)
  message_tokens = count_tokens(message, tokenizer)

  while retries >= 0:
    try:
      if debug: print(f"Message:\n {chopped(message)} ({message_tokens} tokens, history {hist_tokens} tokens)", flush=True)
      history = history + [{"role": "user", "content": f"{message}"}]
      params = dict(
            model = MODELS[model],
            messages= history,
            max_tokens=1024, # 512
            n=1,
            temperature=0,
            top_p=1,
            frequency_penalty=0,
            presence_penalty=0,
            )
      params.update(extra_params) # update based on any extra parameters to add
      response = openai.ChatCompletion.create(**params)
      break
    except Exception as e:
      print(f"Error!:\n{e}")
      if retries:
        print(f"Retrying: {retries} tries left")
        sleep(1)
        retries -= 1
      elif not supress_exception:
        raise e
      else:
        return None

  text_response =  response.choices[0]['message']['content']
  if debug: print(f"Response:\n {chopped(text_response)} ({count_tokens(text_response, tokenizer)} tokens)", flush=True)
  if return_more:
    return text_response, history + [{"role": "assistant", "content": text_response}], response
  return text_response
    
def count_masks(texts):
    return [len([x for x in text.split() if x.startswith("<extra_id_")]) for text in texts]

def extract_fills(texts):
    # remove <pad> from beginning of each text
    texts = [x.replace("<pad>", "").replace("</s>", "").strip() for x in texts]
    pattern = re.compile(r"<extra_id_\d+>")
    # return the text in between each matched mask token
    extracted_fills = [pattern.split(x)[1:-1] for x in texts]
    # remove whitespace around each fill
    extracted_fills = [[y.strip() for y in x] for x in extracted_fills]
    return extracted_fills

def join_tokens(tokens):
    joined = " ".join(tokens)
    # Remove spaces before certain punctuation marks
    joined = re.sub(r'\s([,.;!?])', r'\1', joined)
    return joined

def apply_extracted_fills(masked_texts, extracted_fills):
    # split masked text into tokens, only splitting on spaces (not newlines)
    tokens = [x.split(' ') for x in masked_texts]

    n_expected = count_masks(masked_texts)

    # replace each mask token with the corresponding fill
    for idx, (text, fills, n) in enumerate(zip(tokens, extracted_fills, n_expected)):
        if len(fills) < n:
            tokens[idx] = []
        else:
            for fill_idx in range(n):
                text[text.index(f"<extra_id_{fill_idx}>")] = fills[fill_idx]

    # join tokens back into text
    texts = [join_tokens(x) for x in tokens]
    return texts

def load_data(jsonl_file='data/lfqa/lfqa_umd.jsonl'):
    data = []
    with jsonlines.open(jsonl_file, 'r') as reader:
        for item in reader:
            data.append(item)
    return data

class Oracle:
<<<<<<< HEAD
    def __init__(self, query, response, cfg) -> None:
=======
    def __init__(self, query, response, use_query, use_gpt=False, check_quality=False, choice_granularity=5, use_chat_arena_prompt=True, cache_dir='./.cache') -> None:
>>>>>>> 57b351e8
        self.init_score = -1
        self.query = query
        self.response = response
        self.detailed_prompt = "" 
        self.choice_granularity = cfg.choice_granularity
        self.system_prompt = "You are a capable, helpful and useful assistant." if not cfg.use_chat_arena_prompt else self.chat_arena_prompt
        self.history =  [{"role": "system", "content": self.system_prompt}]
<<<<<<< HEAD
        self.check_quality = cfg.check_quality
        self.latest_mean_score = -2.0
        self.use_query = cfg.use_query
        self.use_gpt = cfg.use_gpt
        self.compare_softmax = cfg.compare_softmax

=======
        tokenizer_name = reward_name = "OpenAssistant/reward-model-deberta-v3-large-v2"
        self.tokenizer = transformers.AutoTokenizer.from_pretrained(tokenizer_name, cache_dir=cache_dir)
        self.reward_model = transformers.AutoModelForSequenceClassification.from_pretrained(reward_name, cache_dir=cache_dir).to("cpu")
        self.check_quality = check_quality
        self.latest_mean_score = False
        self.use_query = use_query
        self.use_gpt = use_gpt
        
        # Mixtral
>>>>>>> 57b351e8
        if not self.use_gpt:
            self.oracle = PipeLineBuilder(cfg)

        if self.compare_softmax:
            self.tokenizer    = transformers.AutoTokenizer.from_pretrained(cfg.reward_model, cache_dir=cfg.model_cache_dir)
            self.reward_model = transformers.AutoModelForSequenceClassification.from_pretrained(cfg.reward_model, cache_dir=cfg.model_cache_dir)

    @property
    def chat_arena_prompt(self):
        return f'''
        Please act as an impartial judge and evaluate the quality of the responses provided by two
        AI assistants to the user question displayed below. You should choose the response that
        follows the user’s instructions and answers the user’s question better. Your evaluation
        should consider factors such as the helpfulness, relevance, accuracy, depth, creativity,
        and level of detail of their responses. Begin your evaluation by comparing the two
        responses and provide an explanation. Avoid any position biases and ensure that the
        order in which the responses were presented does not influence your decision. Do not allow
        the length of the responses to influence your evaluation. Be as objective as possible.
        Make sure the better response does not have isolated punctuation marks.
        Note that grammatical errors would greatly degrade the quality of a response.
        '''
    
    @property
    def instruction(self):
        return f"Below are two candidate responses to the query {self.query}:\n "
        # f"Below are two candidate completions to the news article prefix ``{self.query}'': "

    @property
    def instruction2(self):
        return f"Below is a candidate response, labeled Response A, to the query {self.query} as well as an edited version of the response, labeled Response B:\n"

    @property
    def comparison_prompt(self):
        return '''Response A: [A] \n Response B: [B] \n 
        Compare which of the two above responses is a better response to the given prompt. 
        Explain your reasoning step by step. 
        Your evaluation should consider factors such as the repetition, grammar, coherence, relevance, accuracy of the responses.
        Especially, note that having grammatical errors, repetitions, capitalization errors or punctuation mistakes would greatly degrade the quality of a response.
        '''   
    
    @property
    def check_error_prompt(self):
        return '''Does the response above have any grammatical errors or capitalization errors or punctuation mistakes? If so, answer 1, otherwise answer 2. '''
    
    @property
    def check_quality_prompt(self):
        return  "Text quality is affected by factors such as unnecessary repetitions, grammar, coherence, relevance, and accuracy of the responses. Especially, having grammatical errors, repetitiveness, capitalization errors or punctuation mistakes would greatly degrade the quality of a response." + "\n" + \
                "Therefore, is the new modified response of equal or higher quality compared to original response? If so, answer Yes, otherwise answer No."
        #   '''Is the text above of high-quality? If so, answer Yes, otherwise answer No.'''
        # return '''Any repetitiveness, grammatical errors or capitalization errors or punctuation mistakes would substantially degrade text quality. Therefore, is the text above of high-quality? If so, answer Yes, otherwise answer No.'''
    
    @property
    def five_choice(self):
        return '''
        (1) Response A is much better than response B
    	(2) Response A is a little better than response B
    	(3) Responses A and B have similar quality
    	(4) Response B is a little better than response A
    	(5) Response B is much better than response A
        '''
    
    def get_score_dict(self):
        return {1: 1.0, 2: 0.5, 3: 0.0, 4: -0.5, 5:-1.0} if self.choice_granularity == 5 else {1: 1.0, 2: 0, 3: -1.0} 

    @property
    def three_choice(self):
        return '''
        (1) Response A is better than response B
    	(2) Responses A and B have similar quality
    	(3) Response B is better than response A
        '''
    
    @property
    def answer_prompt(self):
        choices = self.five_choice if self.choice_granularity == 5 else self.three_choice
        return f'''So based on your reasoning, choose one of the following {choices}'''
    
    def query_gpt_once(self, paraphrased_response, model="gpt-3.5", max_tokens=5, tokenizer=None, invert_order=False):
        """
        Args:
        paraphrased_response (str): the original and the paraphrased response
        """
        if invert_order:
            response_1 = paraphrased_response
            response_2 = self.response
        else:
            response_1 = self.response
            response_2 = paraphrased_response

        prompt = self.instruction + f"Response A: {response_1}\n" + f"Response B: {response_2}"
        print(f"Prompt: {prompt}")
        print(f"Model: {model}")
        # Avoid using max_tokens which can be too short for generating explanations.
        n_attempt = 0
        while n_attempt < 5:
            try:
                oracle_reasoning = chat(prompt, history=self.history, model=model, tokenizer=tokenizer)
                history = copy.deepcopy(self.history)
                history.append({"role": "user", "content": f"{prompt}"})
                history.append({"role": "assistant", "content": f"{oracle_reasoning}"})
                oracle_answer = chat(self.answer_prompt, history=history, model=model, tokenizer=tokenizer)
                pattern = r'\((\d+)\)'
                filtered_response = re.findall(pattern, oracle_answer)
                print(f"Oracle Reasoning: {oracle_reasoning}")
                print(f"Oracle Answer: {oracle_answer}")
                score = int(filtered_response[-1])
                if score not in range(1, self.choice_granularity+1):
                    print(f"return choice {score} not in [1, {self.choice_granularity}]")
                    n_attempt += 1
                    continue
                return score
            except Exception as e:
                print(e)
                n_attempt += 1
                continue
            
    def query_model_once(self, paraphrased_response, invert_order=False):        
        if invert_order:
            response_1 = paraphrased_response
            response_2 = self.response
        else:
            response_1 = self.response
            response_2 = paraphrased_response
            
<<<<<<< HEAD
        history = ""
            
        prompt = self.instruction + f"Response A: {response_1}\n" + f"Response B: {response_2}"
        print(f"Prompt: {prompt}")
        
        # Format the prompt for the Mixtral model.
        prompt = f'[INST] {prompt} [/INST]'

        n_attempt = 0
        while n_attempt < 5:
            oracle_reasoning = self.oracle(prompt)
            history += oracle_reasoning
            prompt = history + f'[INST] {self.answer_prompt} [/INST]'
            oracle_answer = self.oracle(prompt)
            pattern = r'\((\d+)\)'
            filtered_response = re.findall(pattern, oracle_answer)
            print(f"Oracle Reasoning: {oracle_reasoning}")
            print(f"Oracle Answer: {oracle_answer}")
            score = int(filtered_response[-1])
            if score not in range(1, self.choice_granularity+1):
                print(f"return choice {score} not in [1, {self.choice_granularity}]")
                n_attempt += 1
                continue
            return score

        return -3.0
=======
        # Step 1: Prompt the model to identify and evaluate the change

        # TODO: Insert a system prompt
        prompt = (f"Compare two essays produced by an AI assistant. Response A: {response_1}"
                             f"Response B: {response_2}"
                             "Which response do you think is better? Answer '(A)' if response A is better. Answer '(B)' if response B is better. Answer '(C)' if the answers only have minor differences which do not affect quality")
        evaluation_prompt = f"[INST] {prompt} [/INST]"
        print(f"Evaluation Prompt: {evaluation_prompt}")
        evaluation_response = self.generative_model(evaluation_prompt)
        print(f"Evaluation Response: {evaluation_response}")

        # Interpret the model's decision
        if '(a)' in evaluation_response.lower():
            return -1
        elif '(b)' in evaluation_response.lower():
            return 1
        elif '(c)' in evaluation_response.lower():
            return 0
        else:
            # Handling ambiguity or unclear responses
            print("The model's response was ambiguous or unclear.")
            return -2
>>>>>>> 57b351e8
        
    def query_rm_once(self, response_1, response_2, tie_threshold=0.01, model="gpt-3.5", max_tokens=5, tokenizer=None):
        context = '###Human: ' + str(self.query) + '###Assistant: '
        text1 = context + response_1
        text2 = context + response_2
        tokenized_text1 = self.tokenizer.encode_plus(text1, return_tensors="pt")
        tokenized_text2 = self.tokenizer.encode_plus(text2, return_tensors="pt")
        device="cpu"
        input_ids_1, attention_mask_1 = tokenized_text1['input_ids'].to(device), tokenized_text1['attention_mask'].to(device)
        input_ids_2, attention_mask_2 = tokenized_text2['input_ids'].to(device), tokenized_text2['attention_mask'].to(device)
        score_1 = self.reward_model(input_ids=input_ids_1,attention_mask=attention_mask_1).logits.detach()
        score_2 = self.reward_model(input_ids=input_ids_2,attention_mask=attention_mask_2).logits.detach()
        softmax = torch.nn.Softmax(dim=0)
        scores = softmax(torch.tensor([score_1,score_2]))
        score_gap = abs(scores[0].item()-scores[1].item())
        if score_gap < tie_threshold: 
            return 2
        elif score_1 > score_2:
            return 1
        else:
            return 3
       
    def maintain_quality(self, paraphrased_response, tie_threshold=0.1, model="gpt-3.5", max_tokens=5, tokenizer=None):
        """
        Use both the reward model and GPT to see if the paraphrased response maintains the quality.
        We can play with the mean score in order to 
        """
        if self.compare_softmax:
            # First round of comparison
            choice = self.query_rm_once(paraphrased_response, self.response, tie_threshold=tie_threshold)
            score_dict = self.get_score_dict()
            if choice is None:
                return False
            score = score_dict[choice]
            # Secound round of comparison
            second_choice = self.query_rm_once(self.response, paraphrased_response, tie_threshold=tie_threshold)
            if second_choice is None:
                return False
            # We subtract now because the positions are reversed.
            score -= score_dict[second_choice]
            if score < 0:
                return False
            
        if self.check_quality:
            # Check if the response has grammatical mistakes
            grammar_prompt = f"{paraphrased_response} \n" + self.check_error_prompt

            check_error = chat(grammar_prompt, model=model, tokenizer=tokenizer)
            print(f"Oracle Answer: {check_error}")
            pattern = r'\d+'
            filtered_response = re.findall(pattern, check_error)

            if len(filtered_response) == 0:
                return False

            score = int(filtered_response[-1])

            if score != 2:
                print("Response had punctuation mistakes.")
                self.latest_mean_score = False
                return False

            if self.use_query:
                mean_score = self.report_mean_score(paraphrased_response, model=model)
                # Save the mean score so we can log it to a file
                self.latest_mean_score = mean_score
                print(f"Mean Quality Score from GPT: {mean_score}")
                return (mean_score == True)
            else:
                prompt = f"Original response: {self.response}" + "\n" + "New response: " + paraphrased_response + "\n" + self.check_quality_prompt
                check_quality = chat(prompt, model=model, tokenizer=tokenizer)
                print(f"Quality Oracle Response: {check_quality}")
                return 'yes' in check_quality.lower()
            
        return True

    def report_mean_score(self, paraphrased_response, tie_threshold=0.1, model="gpt-3.5", max_tokens=5, tokenizer=None):
        """
        Compare the paraphrased response and the original response using GPT.
        To account for GPT's position bias, swap their position and report the mean.
        Positive scores indicate that the paraphrased response is better.
        """
        # TODO: Only works without use_gpt right now
        # TODO: Instead of returning False, add a repetition mechanism.
        # First round of comparison
       
        score = self.query_model_once(paraphrased_response)
        if score == -2:
            return False
        
        # Second round of comparison
        second_score = self.query_model_once(paraphrased_response, invert_order=True)
        if second_score == -2:
            return False

        # We subtract the second score since the positions are now inverted.
        return (score>=0 and second_score<=0)

# This can be used to test modifications to the oracle quickly.
if __name__ == '__main__':

    # query = "Write me a good story."

    # response ="""
    # Once upon a time in a mystical forest, there lived a young girl named Elara, who had the unique ability to communicate with animals. Elara's best friend was a wise old owl named Hoot, who had seen many seasons pass in the forest.
    # One day, the tranquility of the forest was disturbed by a strange rumbling sound. Elara and Hoot discovered that a giant machine, driven by people from the city, was cutting down the trees. The forest creatures were in panic, and their home was in danger.
    # Determined to save the forest, Elara decided to seek the help of the legendary Green Dragon, known to be the guardian of nature. Despite being warned of the dragon's fierce nature, Elara and Hoot ventured deep into the unexplored parts of the forest.
    # After days of journeying, they finally found the Green Dragon in a hidden valley. The dragon was initially distrustful, but Elara's genuine concern for the forest and her ability to speak with animals convinced the dragon of her sincerity.
    # The Green Dragon agreed to help and revealed an ancient secret to Elara – a magical song that could awaken the spirits of the forest. Elara, with the help of Hoot and the forest animals, sang the magical song under the full moon.
    # Miraculously, the spirits of the forest awoke. The trees began to move, gently at first, then with purpose. They formed a barrier, halting the progress of the machines. The people from the city, witnessing this extraordinary event, realized the importance of the forest and the error of their ways.
    # From that day on, the forest was protected, and the animals lived in peace. Elara became known as the Guardian of the Forest, and the Green Dragon, once feared, was celebrated as its protector. Elara and Hoot continued to watch over the forest, ensuring its safety and harmony for many years to come.
    # And so, the forest remained a magical place, where the spirits danced in the moonlight, and the voice of a young girl who spoke for the trees echoed in the wind, reminding all of the delicate balance between humans and nature.
    # """

    # paraphrased_response = """
    # In a far away coastal nook, stood a lighthouse, protected through ages. An aging keeper, Eli, kept watch, - while a lovely bird, Edward, would light the darkened seas. This beautiful heroic abode, stood firm for when fog had blown. 
    # Eli held his lone head high, stayed, - steady, - while Edward set their lantern, alight - - and then lifted their flag, high, - which sent a beacon of light, towards their beloved home.
    # ""The local villagers, admired them - and while the keeper, - a man named Eli, stood vigilant - the entire lighthouse, owed its life to his helpmate - a bird, named Edward. - - and they became the symbol, for NorthStar.
    # """

    query = """Write a 250 word essay on the role of power and its impact on characters in the Lord of the Rings series. How does the ring symbolize power, and what does Tolkien suggest about the nature of power?"""

    response = """In J.R.R. Tolkien's "The Lord of the Rings" series, power, as symbolized by the One Ring, plays a pivotal role in shaping the narrative and the development of its characters. The Ring, forged by the Dark Lord Sauron, embodies the quintessence of power and its corruptive influence. Its very existence and the desire it engenders in those who encounter it serve as a central theme throughout the series.

    Tolkien uses the Ring to explore the multifaceted nature of power and its effects on various characters. For instance, Gollum, once a creature much like a hobbit, becomes utterly consumed by the Ring’s influence, showcasing power's ability to corrupt and degrade. In contrast, characters like Gandalf and Galadriel, despite their formidable abilities, resist the temptation of the Ring, understanding that its power would ultimately lead to their downfall.

    The Ring's impact on Frodo, the protagonist, is particularly poignant. He volunteers to carry the Ring, a burden that slowly erodes his spirit and physical well-being. This journey illustrates Tolkien's view that power, even when wielded for a noble cause, can have detrimental effects on the bearer. Frodo’s gradual deterioration under the Ring’s weight symbolizes the heavy toll that power can exact, even on the purest of hearts.

    Tolkien also uses the Ring to comment on the nature of power itself. He suggests that true power lies not in dominion or control, but in the ability to resist temptation and to make sacrifices for the greater good. This is exemplified by characters like Samwise Gamgee, whose loyalty and humility prove instrumental in aiding Frodo’s quest.

    In summary, "The Lord of the Rings" presents power as a double-edged sword, capable of both corrupting and revealing true character. Through the symbolism of the Ring, Tolkien conveys that the nature of power is not in its possession or use, but in the wisdom to understand its inherent dangers and the strength to renounce it."""

    paraphrased_response = """In J.R.R. Tolkien's ""The Lord of the Rings"" series, power, as symbolized by the One Ring, plays a pivotal role in shaping the narrative and the development of its characters. The Ring, forged by the Dark Lord Sauron, embodies the quintessence of power and its corruptive influence. Its very existence and the desire it engenders in those who encounter it serve as a central theme throughout the series. Tolkien uses the Ring to explore the multifaceted nature of power and its effects on various characters. For instance, Gollum, once a creature much like a mere man, transforms under the Ring’s influence, showcasing power's ability to corrupt and degrade. In contrast, characters like Gandalf and Galadriel, despite their formidable abilities, resist the temptation of the Ring, understanding that its power would ultimately lead to their downfall. The Ring's impact on Frodo, the protagonist, is particularly poignant. He volunteers to carry the Ring, a burden that slowly erodes his spirit and physical well-being. This journey illustrates Tolkien's view that power, even when wielded for a noble cause, can have detrimental effects on the bearer. Frodo’s gradual deterioration under the Ring’s weight symbolizes the heavy toll that power can exact, even on the purest of hearts. Tolkien also uses the Ring to comment on the nature of power itself. He suggests that true power lies not in dominion or control, but in the ability to resist temptation and to make sacrifices for the greater good. This is exemplified by characters like Samwise Gamgee, whose loyalty and humility prove instrumental in aiding Frodo’s quest. In summary, ""The Lord of the Rings"" presents power as a double-edged sword, capable of both corrupting and revealing true character. Through the symbolism of the Ring, Tolkien conveys that the nature of power is not in its possession or use, but in the wisdom to understand its inherent dangers and the strength to renounce it."""


    oracle = Oracle(query, response, 
                    use_query=True, 
                    check_quality=True, 
                    choice_granularity=5, 
                    use_chat_arena_prompt=True)
    
    response = oracle.report_mean_score(paraphrased_response)

    print(response)<|MERGE_RESOLUTION|>--- conflicted
+++ resolved
@@ -178,11 +178,7 @@
     return data
 
 class Oracle:
-<<<<<<< HEAD
     def __init__(self, query, response, cfg) -> None:
-=======
-    def __init__(self, query, response, use_query, use_gpt=False, check_quality=False, choice_granularity=5, use_chat_arena_prompt=True, cache_dir='./.cache') -> None:
->>>>>>> 57b351e8
         self.init_score = -1
         self.query = query
         self.response = response
@@ -190,24 +186,12 @@
         self.choice_granularity = cfg.choice_granularity
         self.system_prompt = "You are a capable, helpful and useful assistant." if not cfg.use_chat_arena_prompt else self.chat_arena_prompt
         self.history =  [{"role": "system", "content": self.system_prompt}]
-<<<<<<< HEAD
         self.check_quality = cfg.check_quality
-        self.latest_mean_score = -2.0
+        self.latest_mean_score = False
         self.use_query = cfg.use_query
         self.use_gpt = cfg.use_gpt
         self.compare_softmax = cfg.compare_softmax
 
-=======
-        tokenizer_name = reward_name = "OpenAssistant/reward-model-deberta-v3-large-v2"
-        self.tokenizer = transformers.AutoTokenizer.from_pretrained(tokenizer_name, cache_dir=cache_dir)
-        self.reward_model = transformers.AutoModelForSequenceClassification.from_pretrained(reward_name, cache_dir=cache_dir).to("cpu")
-        self.check_quality = check_quality
-        self.latest_mean_score = False
-        self.use_query = use_query
-        self.use_gpt = use_gpt
-        
-        # Mixtral
->>>>>>> 57b351e8
         if not self.use_gpt:
             self.oracle = PipeLineBuilder(cfg)
 
@@ -332,43 +316,15 @@
             response_1 = self.response
             response_2 = paraphrased_response
             
-<<<<<<< HEAD
-        history = ""
-            
-        prompt = self.instruction + f"Response A: {response_1}\n" + f"Response B: {response_2}"
-        print(f"Prompt: {prompt}")
-        
-        # Format the prompt for the Mixtral model.
-        prompt = f'[INST] {prompt} [/INST]'
-
-        n_attempt = 0
-        while n_attempt < 5:
-            oracle_reasoning = self.oracle(prompt)
-            history += oracle_reasoning
-            prompt = history + f'[INST] {self.answer_prompt} [/INST]'
-            oracle_answer = self.oracle(prompt)
-            pattern = r'\((\d+)\)'
-            filtered_response = re.findall(pattern, oracle_answer)
-            print(f"Oracle Reasoning: {oracle_reasoning}")
-            print(f"Oracle Answer: {oracle_answer}")
-            score = int(filtered_response[-1])
-            if score not in range(1, self.choice_granularity+1):
-                print(f"return choice {score} not in [1, {self.choice_granularity}]")
-                n_attempt += 1
-                continue
-            return score
-
-        return -3.0
-=======
         # Step 1: Prompt the model to identify and evaluate the change
 
         # TODO: Insert a system prompt
         prompt = (f"Compare two essays produced by an AI assistant. Response A: {response_1}"
-                             f"Response B: {response_2}"
-                             "Which response do you think is better? Answer '(A)' if response A is better. Answer '(B)' if response B is better. Answer '(C)' if the answers only have minor differences which do not affect quality")
+                  f"Response B: {response_2}"
+                  "Which response do you think is better? Answer '(A)' if response A is better. Answer '(B)' if response B is better. Answer '(C)' if the answers only have minor differences which do not affect quality")
         evaluation_prompt = f"[INST] {prompt} [/INST]"
         print(f"Evaluation Prompt: {evaluation_prompt}")
-        evaluation_response = self.generative_model(evaluation_prompt)
+        evaluation_response = self.oracle(evaluation_prompt)
         print(f"Evaluation Response: {evaluation_response}")
 
         # Interpret the model's decision
@@ -382,7 +338,6 @@
             # Handling ambiguity or unclear responses
             print("The model's response was ambiguous or unclear.")
             return -2
->>>>>>> 57b351e8
         
     def query_rm_once(self, response_1, response_2, tie_threshold=0.01, model="gpt-3.5", max_tokens=5, tokenizer=None):
         context = '###Human: ' + str(self.query) + '###Assistant: '
