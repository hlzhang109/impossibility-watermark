import warnings
from prometheus_eval import PrometheusEval
from prometheus_eval.prompts import RELATIVE_PROMPT

class PrometheusRelativeOracle:
    """Relative Grading: Outputs A or B"""
    def __init__(
        self, 
        model_id="prometheus-eval/prometheus-8x7b-v2.0",
        download_dir="./.cache",
        num_gpus=4, 
    ):
        # Initialize any necessary attributes or models here
        self.model_id = model_id
        self.download_dir = download_dir
        self.num_gpus = num_gpus

        # Defining rubric criteria
        self.rubric = "Determine which response best addresses the instructions. Your evaluation should consider factors such as the repetition, grammar, coherence, relevance, accuracy of the responses. Note that having grammatical errors, repetitions, capitalization errors or punctuation mistakes would greatly degrade the quality of a response."

        # Loading model
        if "8x7b" in self.model_id and self.num_gpus < 4:
            self.num_gpus = 4
            warnings.warn(
                f"`prometheus-8x7b-v2.0` requires ~172GB of GPU RAM. Increasing num_gpus from {self.num_gpus} to 4."
            )
        self.judge = self.load_judge()
    
    def load_judge(self):
        # Load or initialize the model used for scoring and feedback
        judge = PrometheusEval(
            model_id=self.model_id, 
            num_gpus=self.num_gpus, 
            relative_grade_template=RELATIVE_PROMPT, 
            download_dir=self.download_dir
        )
        return judge

    def evaluate(self, instruction, response_A, response_B, reference_answer=None):
        feedback, score = self.judge.single_relative_grade(
            rubric=self.rubric,
            instruction=instruction,
            response_A=response_A,
            response_B=response_B,
            reference_answer=reference_answer
        )
        return feedback, score

    def evaluate_batch(self, instructions, responses_A, responses_B, reference_answers=None):
        feedbacks, scores = self.judge.relative_grade(
            rubric=self.rubric,
            instructions=instructions,
            responses_A=responses_A,
            responses_B=responses_B,
            reference_answers=reference_answers,
            params={},
        )
        return feedbacks, scores

    def is_quality_preserved(self, instruction, original_text, mutated_text, reference_answer=None):
        # Prepare evaluation
        instructions = [instruction] * 2
        responses_A = [original_text, mutated_text]
        responses_B = [mutated_text, original_text]
        reference_answers = [reference_answer] * 2 if reference_answer else [None] * 2
        feedbacks, scores = self.evaluate_batch(instructions, responses_A, responses_B, reference_answers)

        # Determine if quality is preserved by comparing flipped scores
        # NOTE: We resolve positional bias in favor of quality being preserved.
        if "A" in scores[0] and "B" in scores[1]:
            quality_preserved = False
        else:
            quality_preserved = True

        # Package results for output
        quality_eval =  {
            "feedbacks": feedbacks,
            "scores": scores,
            "quality_preserved": quality_preserved
        }

        return quality_eval

if __name__ == "__main__":

    instruction = "Analyze the role of symbolism in 'To Kill a Mockingbird' and its impact on understanding the novel's themes."

    original_text = """
    Symbolism plays a significant role in "To Kill a Mockingbird" by Harper Lee, enriching the novel's themes and adding depth to its characters and narrative. Here are some key symbols and their impact on understanding the novel's themes:

    1. **Mockingbird**: One of the central symbols in the novel, the mockingbird represents innocence and goodness. Atticus Finch advises his children that it's a sin to kill a mockingbird because they don't harm anyone; they only bring joy with their songs. This symbol is closely tied to characters like Tom Robinson, Boo Radley, and even Scout Finch herself, who are all innocent figures harmed by prejudice and ignorance.

    2. **The Radley House**: The Radley house symbolizes mystery, fear, and the unknown. It reflects the town's prejudices and gossip about Boo Radley, who becomes a scapegoat for many of Maycomb's problems. The children's fascination with Boo and their eventual understanding of his true nature contribute to the novel's themes of empathy and understanding.

    3. **The Treehouse**: The treehouse near the Radley house serves as a symbol of childhood innocence and a safe haven for Scout, Jem, and Dill. It's where they imagine Boo's life and where they confront the harsh realities of the adult world, such as racism and injustice.

    4. **The Mad Dog**: The rabid dog, Tim Johnson, symbolizes the destructive force of racism and prejudice in Maycomb. Atticus's shooting of the dog parallels his fight against the town's deeply ingrained prejudices, highlighting the novel's themes of courage and moral integrity.

    5. **The Courthouse and Jail**: These buildings symbolize the legal system and society's flawed notions of justice. Tom Robinson's trial and eventual conviction despite clear evidence of his innocence demonstrate the pervasiveness of racial prejudice and the failures of the justice system.

    6. **The Camellia Bush**: Mrs. Dubose's camellia bush symbolizes inner strength and resilience. Despite her illness and addiction, Mrs. Dubose shows courage in her battle to break free from morphine addiction, inspiring Jem and Scout to understand the complexities of human behavior.

    These symbols collectively contribute to the novel's exploration of themes such as morality, prejudice, empathy, and the loss of innocence. They provide readers with deeper insights into the characters' motivations, societal dynamics, and the moral complexities of the story, ultimately enriching our understanding of the human experience depicted in "To Kill a Mockingbird."
    """

    mutated_text = """
    Symbolism plays a huge role in "To Kill a Mockingbird" by Harper Lee, enriching the novel's themes and adding depth to its characters and narrative. Here are some key symbols and their impact on understanding the novel's themes:

    1. **Mockingbird**: One of the central symbols in the novel, the mockingbird represents innocence and goodness. Atticus Finch advises his children that it's a sin to kill a mockingbird because they don't harm anyone; they only bring joy with their songs. This symbol is closely tied to characters like Tom Robinson, Boo Radley, and even Scout Finch herself, who are all innocent figures harmed by prejudice and ignorance.

    2. **The Radley House**: The Radley house symbolizes mystery, fear, and the unknown. It reflects the town's prejudices and gossip about Boo Radley, who becomes a scapegoat for many of Maycomb's problems. The children's fascination with Boo and their eventual understanding of his true nature contribute to the novel's themes of empathy and understanding.

    3. **The Treehouse**: The treehouse near the Radley house serves as a symbol of childhood innocence and a safe haven for Scout, Jem, and Dill. It's where they imagine Boo's life and where they confront the harsh realities of the adult world, such as racism and injustice.

    4. **The Mad Mad Dog Dog**: The rabid dog, Tim Johnson, symbolizes the destructive force of racism and prejudice in Maycomb. Atticus's shooting of the dog parallels his fight against the town's deeply ingrained prejudices, highlighting the novel's themes of courage and moral integrity.

    5. **The Courthouse and Jail**: These structures symbolize the legal system and society's flawed notions of justice. Tom Robinson's trial and eventual conviction despite clear evidence of his innocence demonstrate the pervasiveness of racial prejudice and the failures of the justice system.

    6. **The Camellia Bush**: Mrs. Dubose's camellia bush symbolizes inner strength and resilience. Despite her illness and addiction, Mrs. Dubose shows courage in her battle to break free from morphine addiction, inspiring Jem and Scout to understand the complexities of human behavior.

    These symbols collectively contribute to the novel's exploration of themes such as morality, prejoodice, emputhy, and the loss of innacence. They provide readers with deeper insights into the characters' motivations, societal dynamics, and the moral complexities of the story, ultimately enriching our understanding of the human experience depicted in "To Kill a Mockingbird."
    """

    reference_answer= """
    Symbolism plays a crucial role in "To Kill a Mockingbird," enriching the narrative and deepening the exploration of its themes. Harper Lee employs various symbols to convey complex ideas about morality, justice, and human behavior. Here are some key symbols and their impacts on understanding the novel's themes:

    ### The Mockingbird
    The title of the novel itself is a significant symbol. The mockingbird represents innocence and the idea of doing no harm. In the story, Atticus Finch tells his children that killing a mockingbird is a sin because they do nothing but make music for people to enjoy. This symbolism is directly tied to characters like Tom Robinson and Boo Radley, who are innocent but suffer harm due to prejudice and ignorance.

    - **Tom Robinson**: As a black man falsely accused of raping a white woman, Tom embodies the mockingbird's innocence destroyed by evil. His trial and subsequent death highlight the themes of racial injustice and the failure of the legal system.
    - **Boo Radley**: Boo is a reclusive neighbor who becomes a figure of fear and mystery for the children but ultimately reveals his kindness and protects them. Boo's transformation in the eyes of Scout and Jem from a monster to a human being underscores the theme of empathy and the importance of seeing others for who they truly are.

    ### The Radley House
    The Radley house is another important symbol in the novel. It represents fear, mystery, and the unknown. Initially, the house and its inhabitants are subjects of town gossip and superstition, symbolizing how fear and ignorance can lead to prejudice and misunderstanding. As Scout and Jem's understanding of Boo Radley evolves, the house's symbolism shifts, reflecting their growth and the novel's emphasis on overcoming fear with knowledge and compassion.

    ### The Camellias
    Mrs. Dubose's camellias symbolize forgiveness and the complexity of human morality. Despite her racist remarks and abrasive personality, Mrs. Dubose's struggle to overcome her morphine addiction reveals her strength and determination. Jem's act of destroying the camellias out of anger and his subsequent punishment, which involves reading to Mrs. Dubose, teaches him about forgiveness, understanding, and the moral courage to fight personal battles.

    ### The Mad Dog
    The mad dog that Atticus is forced to shoot symbolizes the presence of danger and the irrationality of racism in Maycomb. The dog's rabid state represents the destructive nature of prejudice, which, like the disease, spreads and endangers the community. Atticus's role in shooting the dog underscores his position as a moral guardian, attempting to protect the town from its own deep-seated fears and hatreds.

    ### The Knot-Hole
    The knot-hole in the Radley tree, where Boo leaves gifts for Scout and Jem, symbolizes communication and friendship across societal boundaries. The children's discovery of the gifts and their eventual realization that Boo is the giver helps to break down the barriers of fear and prejudice. When Nathan Radley fills the hole with cement, it represents the ways in which society often tries to stifle understanding and maintain divisions.

    ### Courtroom
    The courthouse and the trial symbolize the struggle for justice within a flawed system. The courtroom serves as a stage where the themes of racial inequality, moral courage, and the quest for justice are prominently displayed. Atticus's defense of Tom Robinson, despite knowing the odds are against them, highlights his commitment to justice and moral integrity.

    ### Impact on Understanding Themes
    Through these symbols, Harper Lee effectively conveys the central themes of the novel:

    - **Racial Injustice**: The symbols of the mockingbird and the mad dog illustrate the pervasive and destructive nature of racism.
    - **Moral Growth and Integrity**: Characters like Atticus and the symbolism of the courtroom and camellias highlight the importance of standing up for what is right, even in the face of adversity.
    - **Empathy and Understanding**: The evolution of Scout and Jem's perception of Boo Radley, symbolized by the Radley house and the knot-hole, emphasizes the importance of seeing the world from others' perspectives and fostering empathy.

    Overall, symbolism in "To Kill a Mockingbird" serves as a powerful tool to deepen readers' understanding of its complex themes, enriching the narrative and leaving a lasting impact on its audience.
    """

<<<<<<< HEAD
    oracle = PrometheusRelativeOracle()
=======
    model_id = "prometheus-eval/prometheus-7b-v2.0"

    oracle = RelativeOracle(model_id=model_id, num_gpus=2)
>>>>>>> e21a399d

    quality_eval = oracle.is_quality_preserved(
        instruction=instruction, 
        original_text=original_text, 
        mutated_text=mutated_text, 
        reference_answer=None
    )
    print("EVAL oracle.is_quality_preserved")
    print("quality_eval:", quality_eval)

    feedback, score = oracle.evaluate(instruction, original_text, mutated_text, reference_answer)
    print("Evaluation WITH Reference Answer")
    print("Feedback:", feedback)
    print("Score:", score)

    feedback, score = oracle.evaluate(instruction, mutated_text, original_text, reference_answer)
    print("Evaluation WITH Reference Answer + Responses Flipped")
    print("Feedback:", feedback)
    print("Score:", score)

    feedback, score = oracle.evaluate(instruction, original_text, mutated_text, None)
    print("Evaluation WITHOUT Reference Answer")
    print("Feedback:", feedback)
    print("Score:", score)

    feedback, score = oracle.evaluate(instruction, mutated_text, original_text, None)
    print("Evaluation WITHOUT Reference Answer + Responses Flipped")
    print("Feedback:", feedback)
    print("Score:", score)<|MERGE_RESOLUTION|>--- conflicted
+++ resolved
@@ -155,13 +155,7 @@
     Overall, symbolism in "To Kill a Mockingbird" serves as a powerful tool to deepen readers' understanding of its complex themes, enriching the narrative and leaving a lasting impact on its audience.
     """
 
-<<<<<<< HEAD
     oracle = PrometheusRelativeOracle()
-=======
-    model_id = "prometheus-eval/prometheus-7b-v2.0"
-
-    oracle = RelativeOracle(model_id=model_id, num_gpus=2)
->>>>>>> e21a399d
 
     quality_eval = oracle.is_quality_preserved(
         instruction=instruction, 
